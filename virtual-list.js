import {Repeats} from './virtual-repeater.js';

export const RepeatsAndScrolls = Superclass => class extends Repeats(Superclass) {
    constructor() {
        super();
        this._num = 0;
        this._first = -1;
        this._last = -1;
        this._prevFirst = -1;
        this._prevLast = -1;
        this._adjustRange = this._adjustRange.bind(this);
        this._correctScrollError = this._correctScrollError.bind(this);
        this._sizeContainer = this._sizeContainer.bind(this);
        this._positionChildren = this._positionChildren.bind(this);
        this._scheduleUpdateView = this._scheduleUpdateView.bind(this);
<<<<<<< HEAD
        
        this._layoutItemSize = {};

        this._pendingUpdateView = null;
        // Used to block rendering until layout viewport is setup.
        this._canRender = false;

        this._notifyStable = this._notifyStable.bind(this);
        this._onListConnected = this._onListConnected.bind(this);
        this._childLists = new Map();
        this._parentList = null;
        this._parentListChild = null;
=======

        this._pendingUpdateView = null;
        this._isContainerVisible = false;
>>>>>>> 031b87a8
    }

    set container(node) {
        if (node === this._container) {
            return;
        }
        if (this._container) {
            console.warn('container can be set only once.');
            return;
        }

        this._container = node;

        // Ensure container is a positioned element.
        const position = getComputedStyle(node).position;
        if (!position || position === 'static') {
            node.style.position = 'relative';
        }

        // TODO: Listen on actual container
        window.addEventListener('scroll', this._scheduleUpdateView);
        window.addEventListener('resize', this._scheduleUpdateView);

        this._updateItemsCount();
        this._scheduleUpdateView();

        node._list = this;
        node.addEventListener('listConnected', this._onListConnected);
        const whenReady = node.isConnected ?
            cb => cb() :
            cb => Promise.resolve().then(cb);
        whenReady(() => {
            // console.debug(`#${node.id} connected`);
            const event = new Event('listConnected', {
                bubbles: true,
                cancelable: true,
                composed: true,
            });
            node.dispatchEvent(event);
        });
    }

    set layout(layout) {
        if (layout !== this._layout) {
            this._attachLayout(layout);
        }
    }

    set items(arr) {
        super.items = arr;
        this._updateItemsCount();
    }

    splice(start, deleteCount, ...replace) {
        super.splice(start, deleteCount, ...replace);
        this._updateItemsCount();
    }

    requestUpdateView() {
        this._scheduleUpdateView();
    }

    // Rename _ordered to _kids?
    get _kids() {
        return this._ordered;
    }

    _updateItemsCount() {
        // Wait to have both container and layout, so that size updates
        // can be correctly managed.
        if (this._container && this._layout) {
            this._layout.totalItems = this._items ? this._items.length : 0;
        }
    }

    _attachLayout(layout) {
        this._detachLayout();
        this._layout = layout;
        layout.addListener('size', this._sizeContainer);
        layout.addListener('position', this._positionChildren);
        layout.addListener('range', this._adjustRange);
        layout.addListener('scrollError', this._correctScrollError);
        if (typeof layout.updateChildSizes === 'function') {
            // Invoked by `Repeats` mixin, `m` is a map of `{ idx : {width: height:} }`
            this._measureCallback = m => layout.updateChildSizes(m);
        }
        this._updateItemsCount();
        this._scheduleUpdateView();
    }

    _detachLayout() {
        if (this._layout) {
            this._layout.removeListener('size', this._sizeContainer);
            this._layout.removeListener('position', this._positionChildren);
            this._layout.removeListener('range', this._adjustRange);
            this._layout.removeListener('scrollError', this._correctScrollError);
            this._measureCallback = null;
            this._layout = null;
        }
    }

    _scheduleUpdateView() {
        if (!this._pendingUpdateView && this._container && this._layout) {
            this._pendingUpdateView = Promise.resolve().then(() => this._updateView());
            // window.requestAnimationFrame(() => this._updateView());
        }
    }

    _updateView() {
        this._pendingUpdateView = null;

        // Containers can be shadowRoots, so get the host.
        const listBounds = (this._container.host || this._container).getBoundingClientRect();

        // Avoid updating viewport if container is not visible.
        this._isContainerVisible = listBounds.width || listBounds.height || listBounds.top || listBounds.left;
        if (!this._isContainerVisible) {
            return;
        }

        const scrollerWidth = window.innerWidth;
        const scrollerHeight = window.innerHeight;
        const x = Math.max(0, -listBounds.x);
        const y = Math.max(0, -listBounds.y);
        const xMin = Math.max(0, Math.min(scrollerWidth, listBounds.left));
        const yMin = Math.max(0, Math.min(scrollerHeight, listBounds.top));
        const xMax = Math.max(0, Math.min(scrollerWidth, Infinity /*listBounds.right*/ ));
        const yMax = Math.max(0, Math.min(scrollerHeight, Infinity /*listBounds.bottom*/ ));
        this._layout.viewportSize = {
            x: xMax - xMin,
            y: yMax - yMin
        }
        this._layout.scrollTo({
            x,
            y
        });
    }

    _sizeContainer(size) {
        Object.keys(size).forEach(key => {
            const prop = (key === 'width') ? 'minWidth' : 'minHeight';
            // Containers can be shadowRoots, so get the host.
            (this._container.host || this._container).style[prop] = size[key] + 'px';
        });
    }

    _onListConnected(event) {
        const path = event.composedPath();
        const childList = path[0]._list;
        if (childList === this) {
            return;
        }
        event.stopPropagation();

        // This list has nested lists, so disable estimation.
        this._layout._estimate = false;

        const idx = path.findIndex(el => el._list === this);
        const child = path[idx - 1];

        // console.debug(`#${this._container.id} > #${child.id} > #${childList._container.id}`);

        let childLists = this._childLists.get(child);
        if (!childLists) {
            childLists = [];
            this._childLists.set(child, childLists);
        }
        childLists.push(childList);
        childList._parentList = this;
        childList._parentListChild = child;
    }

    _notifyStable() {
        if (typeof this._sizeCallback === 'function') {
            // console.debug(`#${this._container.id} stable, invoke sizeCallback`);
            this._sizeCallback();
            this._sizeCallback = null;
        } else if (this._parentList) {
            this._parentList._updateChildSize(this._parentListChild);
        }
    }

    async _updateChildSize(child) {
        // TODO: Should be able to remove the _active check when we
        // stop hiding children
        if ('function' !== typeof this._layout.updateChildSizes ||
            false === this._active.has(child)) {
            return;
        }
        const item = this._active.get(child);
        return Promise.resolve()
            .then(() => this._measureChild(child))
            .then((size) => this._layout.updateChildSizes({
                [item]: size
            }));
    }

    async _positionChildren(pos) {
        await Promise.resolve();
        const kids = this._kids;
        const maxWidth = this._layout.direction === 'horizontal' ? null : '100%';
        const maxHeight = this._layout.direction === 'vertical' ? null : '100%';
        Object.keys(pos).forEach(key => {
            const idx = key - this._first;
            const child = kids[idx];
            if (child) {
                const {
                    x,
                    y
                } = pos[key];
                // console.debug(`_positionChild #${this._container.id} > #${child.id}: top ${y}`);
                child.style.position = 'absolute';
                child.style.transform = `translate3d(${x}px, ${y}px, 0)`;
                child.style.maxWidth = maxWidth;
                child.style.maxHeight = maxHeight;
            }
        });
    }

    _render() {
        super._render();
        if (this._stable) {
            this._notifyStable();
        }
    }

    _measureChild(child) {
        const childLists = this._childLists.get(child);
        if (childLists) {
            // console.debug(`_measureChild #${this._container.id} > #${child.id}: pending... #${childLists[0]._container.id}`);
            const listSizes = childLists.map(list => new Promise(resolve => {
                list._sizeCallback = resolve;
            }));
            return Promise.all(listSizes)
                // .then(() => console.debug(`_measureChild #${this._container.id} > #${child.id}: ready!!! #${childLists[0]._container.id}`))
                .then(() => super._measureChild(child));
        }
        return super._measureChild(child);
    }

    _adjustRange(range) {
        this.num = range.num;
        this.first = range.first;
        if (range.remeasure) {
            this.requestRemeasure();
        }
        this._stable = range.stable;
        this._incremental = !(range.stable);
        if (!this._pendingRender && this._stable) {
            this._notifyStable();
        }
    }

    _shouldRender() {
        return Boolean(super._shouldRender() && this._isContainerVisible);
    }

    _correctScrollError(err) {
        window.scroll(window.scrollX - err.x, window.scrollY - err.y);
    }
};

export const VirtualList = RepeatsAndScrolls(class {});<|MERGE_RESOLUTION|>--- conflicted
+++ resolved
@@ -13,24 +13,15 @@
         this._sizeContainer = this._sizeContainer.bind(this);
         this._positionChildren = this._positionChildren.bind(this);
         this._scheduleUpdateView = this._scheduleUpdateView.bind(this);
-<<<<<<< HEAD
-        
-        this._layoutItemSize = {};
 
         this._pendingUpdateView = null;
-        // Used to block rendering until layout viewport is setup.
-        this._canRender = false;
+        this._isContainerVisible = false;
 
         this._notifyStable = this._notifyStable.bind(this);
         this._onListConnected = this._onListConnected.bind(this);
         this._childLists = new Map();
         this._parentList = null;
         this._parentListChild = null;
-=======
-
-        this._pendingUpdateView = null;
-        this._isContainerVisible = false;
->>>>>>> 031b87a8
     }
 
     set container(node) {
